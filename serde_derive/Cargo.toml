--- conflicted
+++ resolved
@@ -14,16 +14,11 @@
 name = "serde_derive"
 rustc-macro = true
 
-<<<<<<< HEAD
 [dependencies.serde_codegen]
-version = "=0.8.8"
+version = "=0.8.9"
 path = "../serde_codegen"
 default-features = false
 features = ["with-syn"]
-=======
-[dependencies]
-serde_codegen = { version = "=0.8.9", path = "../serde_codegen" }
->>>>>>> 429de892
 
 [dev-dependencies]
 fnv = "1.0"
