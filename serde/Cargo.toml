[package]
name = "serde"
version = "0.6.7"
authors = ["Erick Tryzelaar <erick.tryzelaar@gmail.com>"]
license = "MIT/Apache-2.0"
description = "A generic serialization/deserialization framework"
repository = "https://github.com/serde-rs/serde"
documentation = "https://serde-rs.github.io/serde/serde/serde/index.html"
readme = "../README.md"
keywords = ["serde", "serialization"]

<<<<<<< HEAD
[dependencies.num]
version = "^0.1.27"
default-features = false

=======
>>>>>>> 8df841f0
[features]
nightly = ["clippy"]
num-bigint = ["num/bigint"]
num-complex = ["num/complex"]
num-impls = ["num-bigint", "num-complex", "num-rational"]
num-rational = ["num/rational"]

[dependencies]
clippy = { version = "^0.0.35", optional = true }
num = { version = "^0.1.27", default-features = false }<|MERGE_RESOLUTION|>--- conflicted
+++ resolved
@@ -9,13 +9,6 @@
 readme = "../README.md"
 keywords = ["serde", "serialization"]
 
-<<<<<<< HEAD
-[dependencies.num]
-version = "^0.1.27"
-default-features = false
-
-=======
->>>>>>> 8df841f0
 [features]
 nightly = ["clippy"]
 num-bigint = ["num/bigint"]
