[package]
name = "serde_codegen"
version = "0.7.10"
authors = ["Erick Tryzelaar <erick.tryzelaar@gmail.com>"]
license = "MIT/Apache-2.0"
description = "Macros to auto-generate implementations for the serde framework"
repository = "https://github.com/serde-rs/serde"
documentation = "https://github.com/serde-rs/serde"
keywords = ["serde", "serialization"]
build = "build.rs"
include = ["Cargo.toml", "build.rs", "src/**/*.rs", "src/lib.rs.in"]

[features]
default = ["with-syntex"]
nightly = ["quasi_macros"]
nightly-testing = ["clippy"]
with-syntex = [
    "quasi/with-syntex",
    "quasi_codegen",
    "quasi_codegen/with-syntex",
    "serde_item/with-syntex",
    "syntex",
    "syntex_syntax",
]

[build-dependencies]
quasi_codegen = { version = "^0.12.0", optional = true }
syntex = { version = "^0.33.0", optional = true }

[dependencies]
aster = { version = "^0.18.0", default-features = false }
clippy = { version = "^0.*", optional = true }
quasi = { version = "^0.12.0", default-features = false }
quasi_macros = { version = "^0.12.0", optional = true }
<<<<<<< HEAD
reduce = "^0.1"
=======
serde_item = { version = "0.1", path = "../serde_item", default-features = false }
>>>>>>> c9e2e518
syntex = { version = "^0.35.0", optional = true }
syntex_syntax = { version = "^0.35.0", optional = true }<|MERGE_RESOLUTION|>--- conflicted
+++ resolved
@@ -32,10 +32,7 @@
 clippy = { version = "^0.*", optional = true }
 quasi = { version = "^0.12.0", default-features = false }
 quasi_macros = { version = "^0.12.0", optional = true }
-<<<<<<< HEAD
 reduce = "^0.1"
-=======
 serde_item = { version = "0.1", path = "../serde_item", default-features = false }
->>>>>>> c9e2e518
 syntex = { version = "^0.35.0", optional = true }
 syntex_syntax = { version = "^0.35.0", optional = true }